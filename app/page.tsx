--- conflicted
+++ resolved
@@ -67,7 +67,7 @@
                 setAuthMode('signin');
                 setShowAuthModal(true);
               }}
-              className="w-full bg-neon-green text-black px-8 py-4 rounded font-bold text-lg uppercase tracking-wide transition-all"
+              className="w-full bg-neon-green text-black px-8 py-4 rounded font-bold text-lg uppercase tracking-wide transition-all hover:bg-neon-green/80"
             >
               Sign In
             </button>
@@ -77,7 +77,7 @@
                 setAuthMode('signup');
                 setShowAuthModal(true);
               }}
-              className="w-full bg-neon-blue text-white px-8 py-4 rounded font-bold text-lg uppercase tracking-wide transition-all"
+              className="w-full bg-neon-blue text-white px-8 py-4 rounded font-bold text-lg uppercase tracking-wide transition-all hover:bg-neon-blue/80"
             >
               Create Account
             </button>
@@ -286,10 +286,16 @@
     }, 600); // Match the hurt animation duration
   };
 
-  // Handle scenario changes - keep dino walking
+  // Handle scenario changes - start running when changes are added
   const handleScenarioChanges = (changes: ScenarioChange[]) => {
     setScenarioChanges(changes);
-    // Dino stays walking - only runs when "Travel to Next Year" is pressed
+    if (changes.length > 0) {
+      console.log('🏃 Dino running - changes added:', changes.length);
+      setDinoAnimation('run');
+    } else {
+      console.log('🚶 Dino walking - no changes');
+      setDinoAnimation('walk');
+    }
   };
 
   // Determine which dino to show based on what-if scenario
@@ -350,25 +356,6 @@
           <ScenarioAdjuster onChangesUpdate={handleScenarioChanges} />
         </div>
 
-<<<<<<< HEAD
-        {/* Time Travel Button */}
-        <div className="flex justify-center">
-          <button
-            onClick={handleTimeTravel}
-            disabled={loading}
-            className="bg-neon-blue text-white px-12 py-4 rounded-lg font-bold text-xl uppercase tracking-wider transition-all disabled:opacity-50 disabled:cursor-not-allowed flex items-center gap-3"
-          >
-            {loading ? (
-              <>
-                Traveling...
-              </>
-            ) : (
-              <>
-                Travel to Next Year!
-              </>
-            )}
-          </button>
-=======
         {/* Enhanced Time Travel Button */}
         <div className="bg-retro-gray p-6 rounded-lg border-2 border-neon-green/50">
           <div className="text-center">
@@ -422,7 +409,6 @@
               </p>
             </div>
           </div>
->>>>>>> 70e96cbc
         </div>
 
         {/* Avatar Comparison */}
@@ -508,13 +494,28 @@
           />
         )}
 
-        {/* AI Agent Comparison - Always show, with placeholder before analysis */}
-        <AIAgentComparison 
-          agents={aiAgents} 
-          evaluations={evaluations}
-          comparison={opikComparison}
-          loading={aiLoading}
-        />
+        {/* AI Agent Comparison - Only show after user clicks "Travel to Next Year" */}
+        {aiAgents.length > 0 && (
+          <AIAgentComparison 
+            agents={aiAgents} 
+            evaluations={evaluations}
+            comparison={opikComparison}
+            loading={aiLoading}
+          />
+        )}
+        
+        {/* Prompt to run analysis */}
+        {aiAgents.length === 0 && !aiLoading && (
+          <div className="bg-retro-gray p-8 rounded-lg border-2 border-neon-purple/50 text-center">
+            <h3 className="text-2xl font-bold text-neon-purple mb-4 font-vcr">
+              AI Financial Advisors
+            </h3>
+            <p className="text-gray-300 mb-6">
+              Click "Travel to Next Year" to get personalized insights from three AI personalities!
+            </p>
+            
+          </div>
+        )}
 
   {/* Integration Placeholders removed as requested */}
       </div>
